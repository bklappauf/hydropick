#
# Copyright (c) 2014, Texas Water Development Board
# All rights reserved.
#
# This code is open-source. See LICENSE file for details.
#

from __future__ import absolute_import

import logging

from traits.api import (Bool, Property, Supports, List, on_trait_change, Dict,
                        Str, Instance)

from pyface.api import ImageResource
from pyface.tasks.api import Task, TaskLayout, PaneItem, VSplitter
from pyface.tasks.action.api import DockPaneToggleGroup, SMenuBar, SMenu, \
    SGroup, SToolBar, TaskAction, CentralPaneAction
from apptools.undo.i_undo_manager import IUndoManager
from apptools.undo.i_command_stack import ICommandStack

from ...model.i_survey import ISurvey
from ...model.i_survey_line import ISurveyLine
from ...model.survey_line import SurveyLine
from ...model.i_survey_line_group import ISurveyLineGroup
from ...model import algorithms
from ...ui.survey_data_session import SurveyDataSession

from .task_command_action import TaskCommandAction

logger = logging.getLogger(__name__)

class SurveyTask(Task):
    """ A task for viewing and editing hydrological survey data """

    #### Task interface #######################################################

    id = 'hydropick.survey_task'
    name = 'Survey Editor'

    #### SurveyTask interface #################################################

    # XXX perhaps bundle the survey specific things into survey manager object?

    #: the survey object that we are viewing
    survey = Supports(ISurvey)

    #: the currently active survey line group
    current_survey_line_group = Supports(ISurveyLineGroup)

    #: the currently active survey line that we are viewing
    current_survey_line = Supports(ISurveyLine)# Instance(SurveyLine)#

    # data object for maninpulating data for survey view and depth lines
    current_data_session = Instance(SurveyDataSession)

    #: the selected survey lines
    selected_survey_lines = List(Supports(ISurveyLine))

    #: reference to dictionary of available depth pic algorithms
    # (IAlgorithm Classes)
    algorithms = Dict

    # selected depth line
    selected_depth_line_name = Str

    # traits for managing Action state ########################################

    #: whether the undo stack is "clean"
    dirty = Property(Bool, depends_on='command_stack.clean')

    #: whether or not there are selected lines
    have_selected_lines = Property(Bool, depends_on='selected_survey_lines')

    #: whether or not there is a current group
    have_current_group = Property(Bool, depends_on='current_survey_line_group')

    #: the object that manages Undo/Redo stacks
    undo_manager = Supports(IUndoManager)

    #: the object that holds the Task's commands
    command_stack = Supports(ICommandStack)

    ###########################################################################
    # 'Task' interface.
    ###########################################################################

    def _default_layout_default(self):
        return TaskLayout(left=VSplitter(PaneItem('hydropick.survey_data'),
                                         PaneItem('hydropick.survey_map'),
                                         PaneItem('hydropick.survey_depth_line'),
                                         )
                            )

    def _menu_bar_default(self):
        from apptools.undo.action.api import UndoAction, RedoAction
        menu_bar = SMenuBar(
            SMenu(
                SGroup(
                    TaskAction(name="Import", method='on_import', accelerator='Ctrl+I'),
                    id='New', name='New'
                ),
                SGroup(
                    TaskAction(name="Open", method='on_open', accelerator='Ctrl+O'),
                    id='Open', name='Open'
                ),
                SGroup(
                    TaskAction(name="Save", method='on_save', accelerator='Ctrl+S',
                               enabled_name='dirty'),
                    TaskAction(name="Save As...", method='on_save_as',
                               accelerator='Ctrl+Shift+S', enabled_name='survey'),
                    id='Save', name='Save'
                ),
                id='File', name="&File",
            ),
            SMenu(
                # XXX can't integrate easily with TraitsUI editors :P
                SGroup(
                    UndoAction(undo_manager=self.undo_manager, accelerator='Ctrl+Z'),
                    RedoAction(undo_manager=self.undo_manager, accelerator='Ctrl+Shift+Z'),
                    id='UndoGroup', name="Undo Group",
                ),
                SGroup(
                    TaskCommandAction(name='New Group', method='on_new_group',
                                      accelerator='Ctrl+Shift+N',
                                      command_stack_name='command_stack'),
                    TaskCommandAction(name='Delete Group',
                                      method='on_delete_group',
                                      accelerator='Ctrl+Delete',
                                      enabled_name='have_current_group',
                                      command_stack_name='command_stack'),
                    id='LineGroupGroup', name="Line Group Group",
                ),
                id='Edit', name="&Edit",
            ),
            SMenu(
                SGroup(
                    TaskAction(name='Next Line',
                               method='on_next_line',
                               enabled_name='survey.survey_lines',
                               accelerator='Ctrl+Right'),
                    TaskCommandAction(name='Previous Line',
                               method='on_previous_line',
                               enabled_name='survey.survey_lines',
                               accelerator='Ctrl+Left'),
                    id='LineGroup', name='Line Group',
                ),
                SGroup(
                    CentralPaneAction(name='Location Data',
                               method='on_show_location_data',
                               enabled_name='show_view',
                               accelerator='Ctrl+Shift+D'),
                    CentralPaneAction(name='Plot View Selection',
                               method='on_show_plot_view_selection',
                               enabled_name='show_view',
                               accelerator='Ctrl+Shift+S'),
                    id='DataGroup', name='Data Group',
                ),
                DockPaneToggleGroup(),
                id='View', name="&View",
            ),
            SMenu(
                SGroup(
                    CentralPaneAction(name='Image Adjustment',
                               method='on_image_adjustment',
                               enabled_name='show_view',
                               accelerator='Ctrl+Shift+I'),
<<<<<<< HEAD
                    CentralPaneAction(name='Final Depth Settings',
                               method='on_set_final_depths',
                               enabled_name='show_view'),
=======
                    CentralPaneAction(name='Change Colormap',
                               method='on_change_colormap',
                               enabled_name='show_view'),
                    CentralPaneAction(name='Cursor Freeze Key',
                               method='on_cursor_freeze',
                               enabled_name='show_view',
                               accelerator='Alt+f'),
>>>>>>> 6ed5ff67
                    id='ToolGroup', name='Tool Group',
                ),
                id='Tools', name="&Tools",
            ),
        )
        return menu_bar

    def _tool_bars_default(self):
        toolbars = [
            SToolBar(
                TaskAction(name="Import", method='on_import',
                           image=ImageResource('import')),
                TaskAction(name="Open", method='on_open',
                           image=ImageResource('survey')),
                TaskAction(name="Save", method='on_save',
                           enabled_name='dirty',
                           image=ImageResource('save')),
                id='File', name="File", show_tool_names=False,
                image_size=(24, 24)
            ),
            SToolBar(
                TaskCommandAction(name='New Group', method='on_new_group',
                                  command_stack_name='command_stack',
                                  image=ImageResource('new-group')),
                TaskCommandAction(name='Delete Group',
                                  method='on_delete_group',
                                  enabled_name='have_current_group',
                                  command_stack_name='command_stack',
                                  image=ImageResource('delete-group')),
                TaskAction(name='Previous Line',
                           method='on_previous_line',
                           enabled_name='survey.survey_lines',
                           image=ImageResource("arrow-left")),
                TaskAction(name='Next Line',
                           method='on_next_line',
                           enabled_name='survey.survey_lines',
                           image=ImageResource("arrow-right")),
                id='Survey', name="Survey", show_tool_names=False,
                image_size=(24, 24)
            ),
        ]
        return toolbars

    def activated(self):
        """ Overriden to set the window's title.
        """
        self.window.title = self._window_title()

    def create_central_pane(self):
        """ Create the central pane: the editor pane.
        """
        from .survey_line_pane import SurveyLinePane
        pane = SurveyLinePane(survey_task=self)
        # listen for changes to the current survey line
        self.on_trait_change(lambda new: setattr(pane, 'survey_line', new),
                             'current_survey_line')
        return pane

    def create_dock_panes(self):
        """ Create the map pane and hook up listeners
        """
        from .survey_data_pane import SurveyDataPane
        from .survey_map_pane import SurveyMapPane
        from .survey_depth_pane import SurveyDepthPane

        data = SurveyDataPane(survey=self.survey)
        self.on_trait_change(lambda new: setattr(data, 'survey', new), 'survey')

        map = SurveyMapPane(survey=self.survey)
        self.on_trait_change(lambda new: setattr(map, 'survey', new), 'survey')

        depth = SurveyDepthPane()
        
        return [data, map, depth]

    def _survey_changed(self):
        from apptools.undo.api import CommandStack
        self.current_survey_line = None
        self.current_survey_line_group = None
        self.selected_survey_lines = []
        # reset undo stack
        self.command_stack = CommandStack(undo_manager=self.undo_manager)
        self.undo_manager.active_stack = self.command_stack

    @on_trait_change('survey.name')
    def update_title(self):
        if self.window and self.window.active_task is self:
            self.window.title = self._window_title()

    @on_trait_change('survey.survey_lines')
    def survey_lines_updated(self):
        if self.current_survey_line not in self.survey.survey_lines:
            self.current_survey_line = None
        self.selected_survey_lines[:] = [line for line in self.selected_survey_lines
                                         if line in self.survey_lines]

    @on_trait_change('survey.survey_line_groups')
    def survey_line_groups_updated(self):
        if self.current_survey_line_group not in self.survey.survey_line_groups:
            self.current_survey_line_group = None

    ###########################################################################
    # 'SurveyTask' interface.
    ###########################################################################

    def on_import(self):
        """ Imports hydrological survey data """
        from pyface.api import DirectoryDialog, OK
        from ...io.import_survey import import_survey

        # ask the user for save if needed
        self._prompt_for_save()

        survey_directory = DirectoryDialog(message="Select survey to import:",
                                            new_directory=False)
        if survey_directory.open() == OK:
            survey = import_survey(survey_directory.path)
            self.survey = survey

    def on_open(self):
        """ Opens a hydrological survey file """
        self._prompt_for_save()
        raise NotImplementedError

    def on_save(self):
        """ Saves a hydrological survey file """
        raise NotImplementedError

    def on_save_as(self):
        """ Saves a hydrological survey file in a different location """
        raise NotImplementedError

    def on_new_group(self):
        """ Adds a new survey line group to a survey """
        from ...model.survey_line_group import SurveyLineGroup
        from ...model.survey_commands import AddSurveyLineGroup

        group = SurveyLineGroup(name='Untitled',
                                survey_lines=self.selected_survey_lines)
        command = AddSurveyLineGroup(data=self.survey, group=group)
        return command

    def on_delete_group(self):
        """ Deletes a survey line group from a survey """
        from ...model.survey_line_group import SurveyLineGroup
        from ...model.survey_commands import DeleteSurveyLineGroup

        group = self.current_survey_line_group
        command = DeleteSurveyLineGroup(data=self.survey, group=group)
        return command

    def on_next_line(self):
        """ Move to the next selected line """
        self.current_survey_line = self._get_next_survey_line()

    def on_previous_line(self):
        """ Move to the previous selected line """
        self.current_survey_line = self._get_previous_survey_line()

    def _get_dirty(self):
        return not self.command_stack.clean

    def _get_have_selected_lines(self):
        return len(self.selected_survey_lines) != 0

    def _get_have_current_group(self):
        return self.current_survey_line_group is not None

    def _command_stack_default(self):
        """ Return the default undo manager """
        from apptools.undo.api import CommandStack
        command_stack = CommandStack()
        return command_stack

    def _undo_manager_default(self):
        """ Return the default undo manager """
        from apptools.undo.api import UndoManager
        undo_manager = UndoManager(active_stack=self.command_stack)
        self.command_stack.undo_manager = undo_manager
        return undo_manager

    def _survey_default(self):
        from ...model.survey import Survey
        return Survey(name='New Survey')

    def _algorithms_default(self):
        name_list = algorithms.ALGORITHM_LIST
        classes = [getattr(algorithms, cls_name) for cls_name in name_list]
        names = [cls().name for cls in classes]
        logger.debug('found these algorithms: {}'.format(names))
        return dict(zip(names, classes))

    ###########################################################################
    # private interface.
    ###########################################################################

    def _window_title(self):
        """ Get the title of the window """
        name = self.survey.name
        return name if name else 'Untitled'

    def _prompt_for_save(self):
        """ Check if the user wants to save changes """
        from pyface.api import ConfirmationDialog, CANCEL, YES
        if not self.command_stack.clean:
            message = 'The current survey has unsaved changes. ' \
                      'Do you want to save your changes?'
            dialog = ConfirmationDialog(parent=self.window.control,
                                        message=message, cancel=True,
                                        default=CANCEL, title='Save Changes?')
            result = dialog.open()
            if result == CANCEL:
                return False
            elif result == YES:
                if not self._save():
                    return self._prompt_for_save()
        return True

    def _save(self):
        """ Save changes to a survey file """
        raise NotImplementedError

    def _get_next_survey_line(self):
        """ Get the next selected survey line,
            or next line if nothing selected """
        survey_lines = self.selected_survey_lines[:]
        previous_survey_line = self.current_survey_line

        # if nothing selected, use all survey lines
        if len(survey_lines) == 0:
            survey_lines = self.survey.survey_lines[:]

        # if still nothing, can't do anything reasonable, but we shouldn't
        # have been called
        if len(survey_lines) == 0:
            return None

        if previous_survey_line in survey_lines:
            index = (survey_lines.index(previous_survey_line)+1) % \
                len(survey_lines)
            return survey_lines[index]
        else:
            return survey_lines[0]

    def _get_previous_survey_line(self):
        """ Get the previous selected survey line,
            or previous line if nothing selected """
        survey_lines = self.selected_survey_lines[:]
        previous_survey_line = self.current_survey_line

        # if nothing selected, use all survey lines
        if len(survey_lines) == 0:
            survey_lines = self.survey.survey_lines[:]

        # if still nothing, can't do anything reasonable, but we shouldn't
        # have been called
        if len(survey_lines) == 0:
            return None

        if previous_survey_line in survey_lines:
            index = (survey_lines.index(previous_survey_line)-1) % \
                len(survey_lines)
            return survey_lines[index]
        else:
            return survey_lines[-1]<|MERGE_RESOLUTION|>--- conflicted
+++ resolved
@@ -165,11 +165,9 @@
                                method='on_image_adjustment',
                                enabled_name='show_view',
                                accelerator='Ctrl+Shift+I'),
-<<<<<<< HEAD
                     CentralPaneAction(name='Final Depth Settings',
                                method='on_set_final_depths',
                                enabled_name='show_view'),
-=======
                     CentralPaneAction(name='Change Colormap',
                                method='on_change_colormap',
                                enabled_name='show_view'),
@@ -177,7 +175,6 @@
                                method='on_cursor_freeze',
                                enabled_name='show_view',
                                accelerator='Alt+f'),
->>>>>>> 6ed5ff67
                     id='ToolGroup', name='Tool Group',
                 ),
                 id='Tools', name="&Tools",
