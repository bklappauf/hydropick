#
# Copyright (c) 2014, Texas Water Development Board
# All rights reserved.
#
# This code is open-source. See LICENSE file for details.
#

from __future__ import absolute_import

from traits.api import DelegatesTo, Instance, Property, Bool, Dict, List, Str, Supports, DelegatesTo
from traitsui.api import View, Item
from pyface.tasks.api import TraitsTaskPane

from ...model.i_survey_line import ISurveyLine
from ..survey_data_session import SurveyDataSession
from ..survey_line_view import SurveyLineView
from .survey_task import SurveyTask
from hydropick.model.i_core_sample import ICoreSample



class SurveyLinePane(TraitsTaskPane):
    """ The dock pane holding the map view of the survey """

    id = 'hydropick.survey_line'
    name = "Survey Line"

<<<<<<< HEAD
    # current survey line viewed in editing pane.
    # listener is set up in 'task.create_central_pane' to change line.
=======
    survey_task = Supports(SurveyTask)

    survey = DelegatesTo('survey_task')

>>>>>>> 424d8ec9
    survey_line = Instance(ISurveyLine)

    core_samples = List(Supports(ICoreSample))

    # provides string with name of line for keys or info.
    line_name = Property(depends_on='survey_line.name')

    def _get_line_name(self):
        if self.survey_line:
            return self.survey_line.name
        else:
            return 'None'

    # instance of survey_line view which displays selected surveyline
    survey_line_view = Instance(SurveyLineView)

    # once a valid survey line is selected a datasession will
    # created and stored for quick retrieval on line changes
    data_session_dict = Dict(Str, Instance(SurveyDataSession))

    #: dictionary of (name, class) pairs for available depth pic algorithms
    algorithms = DelegatesTo('task')

    # set when survey_line is none to prevent showing invalid view.
    show_view = Bool(False)

    def on_image_adjustment(self):
        ''' Open dialog to adjust image (B&C : task menu)'''
        self.survey_line_view.image_adjustment_dialog()

    def on_show_location_data(self):
        ''' Open dialog to show location data (task menu)'''
        self.survey_line_view.show_data_dialog()

    def on_new_depth_line(self):
        ''' Open dialog to create new depth line (task menu)'''
        self.survey_line_view.new_algorithm_line_dialog()
<<<<<<< HEAD
        
    def on_show_plot_view_selection(self):
        ''' Open dialog to change which plots to view (task menu)'''
        self.survey_line_view.plot_view_selection_dialog()
=======
>>>>>>> 424d8ec9

    def _survey_line_changed(self):
        ''' handle loading of survey line view if valid line provide or else
        provide an empty view.
        '''
        if self.survey_line is None:
            self.show_view = False
            self.survey_line_view = None
        else:
            data_session = self.data_session_dict.get(self.line_name, None)
            if data_session is None:
                # create new datasession object and entry for this surveyline.
                self.survey_line.load_data(self.survey.hdf5_file)
                data_session = SurveyDataSession(survey_line=self.survey_line)
                self.data_session_dict[self.line_name] = data_session

            self.survey_line_view = SurveyLineView(model=data_session,
                                                   algorithms=self.algorithms)
            self.survey_line.core_samples = self.survey_line.nearby_core_samples(self.survey.core_samples)
            print self.survey_line.core_samples
            self.show_view = True

    view = View(
        Item('survey_line_view', style='custom', show_label=False,
             visible_when='show_view')
        )<|MERGE_RESOLUTION|>--- conflicted
+++ resolved
@@ -25,15 +25,11 @@
     id = 'hydropick.survey_line'
     name = "Survey Line"
 
-<<<<<<< HEAD
+    survey = DelegatesTo('task')
+
     # current survey line viewed in editing pane.
     # listener is set up in 'task.create_central_pane' to change line.
-=======
-    survey_task = Supports(SurveyTask)
 
-    survey = DelegatesTo('survey_task')
-
->>>>>>> 424d8ec9
     survey_line = Instance(ISurveyLine)
 
     core_samples = List(Supports(ICoreSample))
@@ -71,13 +67,10 @@
     def on_new_depth_line(self):
         ''' Open dialog to create new depth line (task menu)'''
         self.survey_line_view.new_algorithm_line_dialog()
-<<<<<<< HEAD
-        
+
     def on_show_plot_view_selection(self):
         ''' Open dialog to change which plots to view (task menu)'''
         self.survey_line_view.plot_view_selection_dialog()
-=======
->>>>>>> 424d8ec9
 
     def _survey_line_changed(self):
         ''' handle loading of survey line view if valid line provide or else
