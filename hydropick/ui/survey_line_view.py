#
# Copyright (c) 2014, Texas Water Development Board
# All rights reserved.
#
# This code is open-source. See LICENSE file for details.
#

from __future__ import absolute_import

import logging
import numpy as np

# ETS imports
from traits.api import (Instance, Dict, List, on_trait_change)
from traitsui.api import ModelView, View, VGroup

from chaco.api import (ArrayPlotData)

# Local imports
from .survey_data_session import SurveyDataSession
from .survey_tools import TraceTool, LocationTool, DepthTool
from .survey_views import (ControlView, InstanceUItem, PlotContainer, DataView,
                           ImageAdjustView, MsgView, LineSettingsView,
                           HPlotSelectionView, ColormapEditView)

logger = logging.getLogger(__name__)

EDIT_COLOR = 'black'
EDIT_OFF_ON_CHANGE = True
AUTOSAVE_EDIT_ON_CHANGE = True

EDIT_MASK_TOGGLE_STATE_CHAR = 't'

class SurveyLineView(ModelView):
    """ View Class for working with survey line data to find depth profile.

    Uses a Survey class as a model and allows for viewing of various depth
    picking algorithms and manual editing of depth profiles.
    """

    #==========================================================================
    # Traits Attributes
    #==========================================================================

    # Data model is SurveyDataSession class which starts with SurveyLine object
    # containing core data, SDI survey data, lake data.
    model = Instance(SurveyDataSession)

    # Defines view for all the plots.  Place beside control view
    plot_container = Instance(PlotContainer)

    # plotdata is the ArrayPlotData instance holding the plot data.
    # for now it contains available images and multiple line plots for depths.
    plotdata = Instance(ArrayPlotData)

    # dict to remember image control (b&c) settings for each freq
    image_settings = Dict

    ############## View classes used by editor ########################

    # Defines view for all the plot controls and info. Sits by plot container.
    control_view = Instance(ControlView)

    # Defines view for pop up location data window
    data_view = Instance(DataView)

    # Defines view for pop up location data window
    plot_selection_view = Instance(HPlotSelectionView)

    # Defines view for pop up image adjustments window
    image_adjust_view = Instance(ImageAdjustView)

    # Defines view for pop up image adjustments window
    cmap_edit_view = Instance(ColormapEditView)

    # Defines view for pop up window for  survey line settings
    line_settings_view = Instance(LineSettingsView)

    ######## SAVE FOR NOW - MAY GO BACK TO THIS ########
    # List of which lines are visible in plots
    visible_lines = List([])

    ############## Tools used by editor ########################

    # Custom tool for editing depth lines
    trace_tools = Dict

    # Custom tool for showing location info at mouse position for each freq
    location_tools = Dict

    # Custom tool for showing depth values at mouse position for each freq
    depth_tools = Dict

    #==========================================================================
    # Define Views
    #==========================================================================

    traits_view = View(
        VGroup(
            InstanceUItem('control_view'),
            InstanceUItem('plot_container'),
        ),
        resizable=True,
    )

    #==========================================================================
    # Defaults
    #==========================================================================

    def _plot_container_default(self):
        ''' Create initial plot container'''
        container = PlotContainer()
        return container

    def _plotdata_default(self):
        ''' Provides initial plotdata object'''
        return ArrayPlotData()

    ############## View defaults ########################

    def _control_view_default(self):
        ''' Creates ControlView object filled with associated traits'''

        tgt_choices = self.model.target_choices
        choices = ['None'] + tgt_choices
        cv = ControlView(target_choices=choices,
                         line_to_edit=self.model.selected_target,
                         edit='Not Editing'
                         )
        # set default values for widgets
        cv.image_freq = ''

        # Add notifications
        cv.on_trait_change(self.change_target, name='line_to_edit')
        cv.on_trait_change(self.set_edit_enabled, name='edit')
        return cv

    def _plot_selection_view_default(self):
        freq_choices = self.model.freq_choices
        return HPlotSelectionView(hplot_choices=freq_choices,
                                  visible_frequencies=freq_choices,
                                  intensity_profile=True
                                  )

    def _data_view_default(self):
        return DataView()

    def _line_settings_view_default(self):
        return self.update_line_settings_view()

    def _cmap_edit_view_default(self):
        return ColormapEditView()

    def _image_adjust_view_default(self):
        iav = ImageAdjustView()
        iav.freq_choices = self.model.freq_choices
        iav.on_trait_change(self.adjust_image, name='contrast_brightness')
        iav.on_trait_event(self.adjust_image, name='invert')
        iav.on_trait_event(self.adjust_image, name='frequency')
        return iav

    ############## Tool defaults ########################

    def _trace_tools_default(self):
        ''' Sets up trace tool for editing lines'''
        tools = {}
        for key, hpc in self.plot_container.hplot_dict.items():
            if key is not 'mini':
                main = hpc.components[0]
                tool = TraceTool(main)
                tool.toggle_character = EDIT_MASK_TOGGLE_STATE_CHAR
                main.tools.append(tool)
                tools[key] = tool
        return tools

    def _location_tools_default(self):
        ''' Sets up location tools for intensity images'''
        tools = {}
        for key, hpc in self.plot_container.hplot_dict.items():
            if key is not 'mini':
                main = hpc.components[0]
                img = main.plots[key][0]
                tool = LocationTool(img)
                tool.on_trait_change(self.update_locations, 'image_index')
                img.tools.append(tool)
                tools[key] = tool
        return tools

    def _depth_tools_default(self):
        ''' Sets up location tools for intensity images'''
        tools = {}
        for key, hpc in self.plot_container.hplot_dict.items():
            if key is not 'mini':
                main = hpc.components[0]
                tool = DepthTool(main)
                tool.on_trait_change(self.update_depth, 'depth')
                main.tools.append(tool)
                tools[key] = tool
        return tools

    #==========================================================================
    # Helper functions
    #==========================================================================

    def update_line_settings_view(self):
        ''' called by default method or by model update notification'''
        if self.model:
            view = LineSettingsView(model=self.model)
        else:
            view = LineSettingsView()
        return view

    def message(self, msg='my message'):
        dialog = MsgView(msg=msg)
        dialog.configure_traits()

    def create_data_array(self):
        '''want data array to have all data in it :
            3x img    min=1  (1 per hplot)
            3x img depth value array (1 per hplot, used for slice plotting)
            3x x_slice min=3 (1 per hplot)
            nx lines  min=0  (all on each hplot)

            data keys:
            intensity images key = freq
            img depth arrays key = freq_y
            slice line key = freq_slice
            depth line key = prefix_line_name_x

        '''

        if self.plotdata is None:
            self.plotdata = ArrayPlotData()
        d = self.plotdata

        if self.model:
            # add the freq dependent (3@) data
            for k, img in self.model.frequencies.items():
                y_key = k+'_y'
                slice_key = k+'_slice'
                kw = {k: self.model.frequencies[k],
                      y_key: self.model.y_arrays[k],
                      slice_key: np.array([]),
                      }
                d.update_data(**kw)

            # add zoom box points for showing zoom box in mini
            d.update_data(zoombox_x=np.array([0, 0, 0, 0]),
                          zoombox_y=np.array([0, 0, 0, 0]))
            
            # add arrays to display mask
            d.update_data(mask_x=np.array([]))
            d.update_data(mask_y=np.array([]))

            # add the depth line data
            for line_key, depth_line in self.model.depth_dict.items():
                x = self.model.distance_array[depth_line.index_array]
                y = depth_line.depth_array
                key_x, key_y = line_key + '_x',  line_key + '_y'
                kw = {key_x: x, key_y: y}
                d.update_data(**kw)
        return d

    #==========================================================================
    # Get/Set methods
    #==========================================================================

    #==========================================================================
    # Notifications, Handlers or Callbacks
    #==========================================================================

    def set_edit_enabled(self, object, name, old, new):
        ''' enables editing tool based on ui edit selector'''
        print 'enable edit', old, new
        cv = self.control_view
        if cv.edit == 'Editing':
            edit_allowed = True
            edit_mask = False
        elif cv.edit == 'Edit Mask':
            edit_allowed = True
            edit_mask = True
        else:
            # 'Not Editing'
            edit_allowed = False
            edit_mask = False
        
        for tool in self.trace_tools.values():
            tool.edit_allowed = edit_allowed
            tool.edit_mask = edit_mask
            if edit_mask:
                ymax = self.model.ybounds[self.model.freq_choices[-1]][1]
                tool.mask_value = ymax
            
        # if Edit Mask selected need to change line to mask
        if cv.edit == 'Edit Mask':
            # first time this is called we need to set mask data
            if not self.model.survey_line.masked:
                logger.debug('initialize mask arrays to zero')
                self.model.initialize_mask_xy()
                x, y = self.model.get_mask_xy()
                self.plotdata.update_data(mask_x=x, mask_y=y)

            if cv.line_to_edit == 'None':
                # explicitly call _change_target
                self._change_target('None', 'None')
            else:
                # tgt not None: change to None will call change_target
                cv.line_to_edit = 'None'
        else:
            if old == 'Edit Mask' and cv.line_to_edit == 'None':
                # was changed out of Edit Mask => change tool tgts to None
                self._change_target('mask','None')
            # if line_to_edit is not None, then this was reached by
            # changing the line so we don't need to do anything else

    @on_trait_change('model')
    def update_plot_container(self):
        ''' makes plot container.  usually called ones per survey line'''
        self.create_data_array()
        c = self.plot_container
        c.data = self.plotdata
        c.model = self.model
        logger.info('cores={}'.format(self.model.core_samples))
        # need to call tools to activate defaults
        start_tools = self.location_tools
        start_tools = self.depth_tools
        self.line_settings_view = self.update_line_settings_view()
        c.vplot_container.invalidate_and_redraw()

    def update_control_view(self):
        ''' update controls when new line added'''
        cv = self.control_view
        tgt_choices = self.model.target_choices
        choices = ['None'] + tgt_choices
        cv.target_choices = choices

    def legend_capture(self, obj, name, old, new):
        ''' stop editing depth line when moving legend (rt mouse button)'''
        self.control_view.edit = 'Not Editing'

    ##############  open dialogs when requestion by user  #################

    def image_adjustment_dialog(self):
        ''' brings up image C&B edit dialog. close to continue'''
        self.image_adjust_view.configure_traits()

    def show_data_dialog(self):
        ''' cannot make modal if want to monitor so should be pane.
        for now must remember to close independent of app'''
        self.data_view.configure_traits()

    def cmap_edit_dialog(self):
        ''' brings up cmap edit dialog. close to continue'''
        self.cmap_edit_view.configure_traits(kind='livemodal')

    def plot_view_selection_dialog(self):
        ''' called from view menu to edit which plots to view'''
        self.plot_selection_view.configure_traits()

    def line_settings_dialog(self):
        ''' called from view menu to edit which plots to view'''
        self.line_settings_view.configure_traits()

    ############## other handlers/notifiers  #################

    @on_trait_change('model.depth_lines_updated')
    def update_lines(self):
        self.update_control_view()
        self.plot_container.update_all_line_plots(update=True)

    @on_trait_change('cmap_edit_view.colormap')
    def cmap_edit(self):
        print 'cmap edit', self.cmap_edit_view.colormap
        self.plot_container.img_colormap = self.cmap_edit_view.colormap

    @on_trait_change('plot_selection_view.visible_frequencies')
    def change_visible_frequencies(self):
        ''' update visible hplots based on visible freq checkboxes'''
        vis_hplots = self.plot_selection_view.visible_frequencies
        self.plot_container.selected_hplots = vis_hplots
        self.plot_container.set_hplot_visibility()

    @on_trait_change('plot_selection_view.intensity_profile')
    def change_intensity_profile_visibility(self):
        ''' update visible hplots based on visible freq checkboxes'''
        show_profile = self.plot_selection_view.intensity_profile
        self.plot_container.show_intensity_profiles = show_profile
        self.plot_container.set_intensity_profile_visibility(show_profile)

    @on_trait_change('apply_button')
    def add_algorithm_line(self):
        ''' result of applying selected algorithm.  Makes new depth line'''
        algorithm = self.algorithms[self.algorithm_name]()     # add args?
        new_line_data = algorithm.process_line(self.model.survey_line)
        new_line_dict = {str(self.new_line_name): new_line_data}
        self.add_lines(**new_line_dict)

    def update_locations(self, image_index):
        ''' Called by location_tool to update display readouts as mouse moves
        '''
        dv = self.data_view
        lat, long = self.model.lat_long[image_index]
        east, north = self.model.locations[image_index]
        power = self.model.survey_line.power[image_index]
        gain = self.model.survey_line.gain[image_index]
        dv.latitude = lat
        dv.longitude = long
        dv.easting = east
        dv.northing = north
        dv.power = power
        dv.gain = gain

    def adjust_image(self, obj, name, old, new):
        ''' Given a tuple (contrast, brightness) with values
        from 0 to CONTRAST_MAX, 0 to 1
        if frequency is changed, update view which will update plots.
        if other values are changed and there is a freq, it will
        update data with new values and save settings
        '''
        iav = self.image_adjust_view
        if name is 'frequency':
            # changed freq : update settings
            freq = new
            c, b, i = self.image_settings.setdefault(freq, [1, 0, True])
            iav.contrast, iav.brightness, iav.invert = c, b, i
        else:
            if iav.frequency:
                freq = iav.frequency
                if name == 'invert':
                    self.image_settings[freq][2] = new
                    self.apply_image_settings(freq)
                elif name == 'contrast_brightness':
                    self.image_settings[freq][:2] = new
                self.apply_image_settings(freq)

    def apply_image_settings(self, freq):
        ''' apply saved image settings to this freq (or set default).
        always reapply changes from original data.
        apply to plot data
        called by adjust image
        '''
        c, b, invert = self.image_settings.setdefault(freq, [1, 0, True])
        data = self.model.frequencies[freq]
        data = c * data
        b2 = c * b - b
        b3 = b2 + 1
        data = np.clip(data, b2, b3)
        if invert:
            data = 1-data
        self.plot_container.data.update_data({freq: data})

    def update_depth(self, depth):
        ''' Called by trace tool to update depth readout display'''
        self.data_view.depth = depth
    
    def change_target(self, object, name, old, new_target):
        ''' update trace tool target line attribute.
        change line colors back and set edit flag and save data as requrire
        old and new will be strings from the line_to_edit editor
        in the control_view (choices are depthline.name strings)
        '''
        self._change_target(old, new_target)
        
    def _change_target(self, old, new_target):
        ''' Implements editing target change normally activated by
        change target handler from line_to_edit listener, but can
        also be called by set_edit handler when set to Edit Mask.
        if target goes from None to None this will only be called
        directly by the set_edit handler, otherwise through the tgt
        change handler.
        '''
        plot_dict = self.plot_container.plot_dict
        if self.control_view.edit == 'Edit Mask':
            # need to change target to 'mask' and revert 'old if needed
            if new_target != 'None':
                # someone changed line_to_edit from None while in Edit Mask
                self.control_view.edit = 'Not Editing'
                old = 'mask'
            else:
                # get old and None with Edit Mask:  => set tgt to mask
                # if tgt was None then old is None. Else old is last line set.
                new_target = 'mask'
        elif new_target == 'None' or EDIT_OFF_ON_CHANGE:
            # this may always happens if edit is not Edit Mask
            self.control_view.edit = 'Not Editing'
            
        # otherwise:  not edit mask and not None means tgt is new line
        # from line_to_edit editor.  old is whatever was there before
            
        # change colors and tool tgt for each freq plot
        edited = []
        for key in self.model.freq_choices:
            # if new tgt, change its color, else set none
            if new_target != 'None':
                new_plot_key = key + '_' + new_target
                new_target_plot = plot_dict[new_plot_key]
                if new_target == 'mask':
                    # set edge color
                    new_target_plot.edge_color = EDIT_COLOR
                else:
                    new_target_plot.color = EDIT_COLOR
            else:
                new_target_plot = None
            # if old tgt exists, change back color, else skip
            old_plot_key = key + '_' + old
            old_target_plot = plot_dict.get(old_plot_key, None)
            if old_target_plot:
                if old == 'mask':
                    # mask is not in depth dict need to get mask color
                    old_color = self.plot_container.mask_color
                    old_target_plot.edge_color = old_color
                else:
                    cv = self.plot_container.mask_color
                    old_target_depth_line = self.model.depth_dict[old]
                    old_color = old_target_depth_line.color
                    old_target_plot.color = old_color
            # update trace_tool target for this freq.
            tool = self.trace_tools[key]
            edited.append(tool.data_changed)
            tool.target_line = new_target_plot
            tool.key = new_target

        if AUTOSAVE_EDIT_ON_CHANGE and old_target_plot:
            edited_data = old_target_plot.value.get_data()
<<<<<<< HEAD
            old_target_depth_line.depth_array = edited_data
            if old_target_depth_line.edited == False:
                # never edited so set to edited if and tool has edited it.
                old_target_depth_line.edited = any(edited)
=======
            if old == 'mask':
                # mask is saved as array in survey_line
                self.model.array_to_mask(edited_data)
            else:
                # depth arrays are stored in depthline objects
                old_target_depth_line.depth_array = edited_data
>>>>>>> c02cb136

        self.plot_container.vplot_container.invalidate_and_redraw()

    def select_line(self, object, name, old, visible_lines):
        #### KEEP THIS BECAUSE WE MAY GO BACK TO IT FOR VISIBILITY  #########
        ''' Called when controlview.visible_lines changes in order to actually
        change the visibility of the lines.  Need to make sure the new list
        includes the selected lines which means if someone unchecks it we have
        to not only make it visible but add it to visible lines which will
        re-call this method'''

        newset = set(visible_lines)
        cv = self.control_view

        if cv.line_to_edit:
            # If there is line to edit, make sure its in visible lines list.
            # Temporarily disable notification so we don't re-call this method.
            fullset = newset.union(set([cv.line_to_edit]))
            cv.on_trait_change(self.select_line, name='visible_lines',
                               remove=True)
            cv.visible_lines = list(fullset)
            cv.on_trait_change(self.select_line, name='visible_lines')

        else:
            fullset = newset

        # now set correct visibilties
        for name in self.model.depth_dict:
            this_plot = self.mainplot.plots[name][0]
            if name in fullset:
                this_plot.visible = True
            else:
                this_plot.visible = False
        self.mainplot.invalidate_and_redraw()<|MERGE_RESOLUTION|>--- conflicted
+++ resolved
@@ -522,20 +522,15 @@
 
         if AUTOSAVE_EDIT_ON_CHANGE and old_target_plot:
             edited_data = old_target_plot.value.get_data()
-<<<<<<< HEAD
-            old_target_depth_line.depth_array = edited_data
-            if old_target_depth_line.edited == False:
-                # never edited so set to edited if and tool has edited it.
-                old_target_depth_line.edited = any(edited)
-=======
             if old == 'mask':
                 # mask is saved as array in survey_line
                 self.model.array_to_mask(edited_data)
             else:
                 # depth arrays are stored in depthline objects
                 old_target_depth_line.depth_array = edited_data
->>>>>>> c02cb136
-
+                if old_target_depth_line.edited == False:
+                    # never edited so set to edited if and tool has edited it.
+                    old_target_depth_line.edited = any(edited)
         self.plot_container.vplot_container.invalidate_and_redraw()
 
     def select_line(self, object, name, old, visible_lines):
