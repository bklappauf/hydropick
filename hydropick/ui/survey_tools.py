""" Tools for UI building excercise to prepare for TWDB sonar plotting project


"""
# Std lib imports

# other imports
import numpy as np

# ETS imports
from enable.api import BaseTool, KeySpec
from traits.api import (Float, Enum, Int, Bool, Instance, Str, List, Set,
                        Property)
from chaco.api import LinePlot, PlotComponent

#==============================================================================
# Custom Tools
#==============================================================================


class LocationTool(BaseTool):
    ''' Provides index position of cursor for selected image
    Different from Depth tool because this uses index on image in order
    to extract location values from arrays by index.  Depth can be
    taken directly from plot data.
    '''
    # index of the mouse position for given image
    image_index = Int

    def normal_mouse_move(self, event):

        index = self.component.map_index((event.x, event.y))[0]
        if index:
            self.image_index = index


class DepthTool(BaseTool):
    ''' Provides index position of cursor for selected image
    Different from Location tool because this uses data on Plot in order
    to extract depth values.  Location tool needs index.
    '''
    # index of the mouse position for given image
    depth = Float

    def normal_mouse_move(self, event):
        newx, newy = self.component.map_data((event.x, event.y))
        self.depth = newy

class InspectorFreezeTool(BaseTool):
    ''' Provides key for "freezing" line inspector tool so that cursor
    will remain in place
    '''
    tool_set = Set
    main_key = Str("c")
    modifier_keys = List(value=["alt", 'shift'])
    ignore_keys = List(Str, value=[])

    off_key = Instance(KeySpec)

    def _off_key_default(self):
        self.reset_off_key()
        self.on_trait_change(self.reset_off_key, ['main_key',
                                                  'modifier_keys',
                                                  'ignore_keys'])
        return self.off_key

    def reset_off_key(self):
        self.off_key = KeySpec(self.main_key,
                               *self.modifier_keys,
                               ignore=self.ignore_keys)

    def normal_key_pressed(self, event):
        if self.off_key.match(event):
            for tool in self.tool_set:
                active = tool.is_interactive
                if active:
                    tool.is_interactive = False
                else:
                    tool.is_interactive = True


class TraceTool(BaseTool):
    """ Allows mouse update of impoundment boundary trace

    Right down mouse event will set state to edit and save a starting index
    position.  Move events will then replace values at the mouse's index
    position, filling in any missing points with lines, until the button is
    released.
    """

    event_state = Enum('normal', 'edit')

    # determines whether tool is allowed in edit state when mouse pressed
    edit_allowed = Bool(False)
    
    # change behaviour of data written to line values if edit_mask is True
    edit_mask = Bool(False)
    
    # value of mask array 0 or 1
    mask_value = Float
    
    # these record last mouse position so that new position can be checked for
    # missing points -- i.e. delta_index should be 1
    last_index = Int(np.nan)
    last_y = Float(np.nan)

    depth = Float

    # when set, subsequent points will be processed for data updating.
    # when off last_y/index points will be reset to current position when
    # editing starts.  this could possibly be done with mouse down instead.
    mouse_down = Bool(False)

    target_line = Instance(PlotComponent)

    # ArrayPlotData object holding all data.  This tool will change this data
    # which then updates all three freq plots at once.

    data = Property()
    
    # line key for this depth line.  from depth_dict, label data in data obj
    key = Str
    
    toggle_character = Str('t')
    ##### private trait  ####
    _mask_value = Float(0)

    data_changed = Bool(False)

    def _target_line_changed(self):
        self.data_changed = False

    def _get_data(self):
        return self.target_line.container.data

    def normal_right_down(self, event):
        ''' start editing '''
        if self.edit_allowed:
            self.event_state = 'edit'
        else:
            self.event_state = 'normal'

    def normal_mouse_enter(self, event):
        if not self.edit_mask:
            event.window.set_pointer('arrow')

    def edit_right_up(self, event):
        ''' finish editing'''
        self.event_state = 'normal'
        self.mouse_down = False

<<<<<<< HEAD
=======
    def edit_key_pressed(self, event):
        '''  '''
        self.change_mask_edit_state(event)
        
    def normal_key_pressed(self, event):
        '''  '''
        self.change_mask_edit_state(event)

    def change_mask_edit_state(self, event):
        ''' change state of mask edit between mask and unmask
        hand indicated mask and cross inticates unmask'''
        if event.character == self.toggle_character:
            if self._mask_value == self.mask_value:
                self._mask_value = 0
                event.window.set_pointer('cross')
            else:
                self._mask_value = self.mask_value
                event.window.set_pointer('hand')
            print self._mask_value

>>>>>>> c02cb136
    def fill_in_missing_pts(self, current_index, newy, ydata):
        """ Fill in missing points if mouse goes to fast to capture all

        Find linear interpolation for each array point inbetween current mouse
        position and previously captured position.
        """
        diff = current_index - self.last_index
        if np.absolute(diff) > 1:
            # start = min(current_index, self.last_index)
            # end = start + diff + 1
            # xpts = [start, end]
            #
            if diff < 0:
                xpts = [current_index, self.last_index + 1]
                ypts = [newy, self.last_y]
            else:
                xpts = [self.last_index, current_index + 1]
                ypts = [self.last_y, newy]
            indices = range(*xpts)
<<<<<<< HEAD
            ys = np.interp(indices, xpts, ypts)

=======
            if self.edit_mask:
                ys = self._mask_value * np.ones_like(indices)
            else:
                ys = np.interp(indices, xpts, ypts)
>>>>>>> c02cb136
        else:
            indices = [current_index]
            ys = [newy]
        return np.array(indices), np.array(ys)

    def normal_mouse_move(self, event):
        newx, newy = self.component.map_data((event.x, event.y))
        self.depth = newy

    def edit_mouse_move(self, event):
        ''' Continuously change impound line value to the current mouse pos.

        While rt mouse button is down, this tracks the mouse movement to the
        right and changes the line value to the current mouse value at each
        index point recorded. If mouse moves too fast then the missing points
        are filled in.  If mouse is moved to the left then a straight line
        connects only the initial and final point.
        '''
        have_key = self.key != 'None'

        if have_key and self.edit_allowed:
            newx, newy = self.component.map_data((event.x, event.y))
            target = self.target_line
            xdata = target.index.get_data()
            current_index = np.searchsorted(xdata, newx)

            if self.mouse_down:
                ydata = target.value.get_data()
                if self.edit_mask:
                    newy = self._mask_value
                    indices, ys = self.fill_in_missing_pts(current_index,
                                                           newy, ydata)
                else:
                    indices, ys = self.fill_in_missing_pts(current_index,
                                                           newy, ydata)
                ydata[indices] = ys
                data_key = self.key + '_y'
                self.data.set_data(data_key, ydata)
                self.data_changed = True
                if self.last_index < indices[-1]:
                    # moved right
                    self.last_index = indices[-1]
                    self.last_y = ys[-1]
                else:
                    # moved left
                    self.last_index = indices[0]
                    self.last_y = ys[0]

            else:
                # save this mouse position as reference for further moves while
                # mouse_down is true.
                self.mouse_down = True
                self.last_index = current_index
                self.last_y = newy<|MERGE_RESOLUTION|>--- conflicted
+++ resolved
@@ -149,8 +149,6 @@
         self.event_state = 'normal'
         self.mouse_down = False
 
-<<<<<<< HEAD
-=======
     def edit_key_pressed(self, event):
         '''  '''
         self.change_mask_edit_state(event)
@@ -171,7 +169,6 @@
                 event.window.set_pointer('hand')
             print self._mask_value
 
->>>>>>> c02cb136
     def fill_in_missing_pts(self, current_index, newy, ydata):
         """ Fill in missing points if mouse goes to fast to capture all
 
@@ -180,10 +177,6 @@
         """
         diff = current_index - self.last_index
         if np.absolute(diff) > 1:
-            # start = min(current_index, self.last_index)
-            # end = start + diff + 1
-            # xpts = [start, end]
-            #
             if diff < 0:
                 xpts = [current_index, self.last_index + 1]
                 ypts = [newy, self.last_y]
@@ -191,15 +184,10 @@
                 xpts = [self.last_index, current_index + 1]
                 ypts = [self.last_y, newy]
             indices = range(*xpts)
-<<<<<<< HEAD
-            ys = np.interp(indices, xpts, ypts)
-
-=======
             if self.edit_mask:
                 ys = self._mask_value * np.ones_like(indices)
             else:
                 ys = np.interp(indices, xpts, ypts)
->>>>>>> c02cb136
         else:
             indices = [current_index]
             ys = [newy]
