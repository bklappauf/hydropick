--- conflicted
+++ resolved
@@ -78,14 +78,9 @@
         Group(Label('Frequency to Edit'),
               Item('colormap')
               ),
-<<<<<<< HEAD
-        buttons=["OK", "Cancel"]
-    )
-=======
         buttons=["OK", "Cancel"],
         kind='modal',
         )
->>>>>>> 9e683c71
 
 
 class PlotContainer(HasTraits):
@@ -702,17 +697,11 @@
         Item('contrast',
              editor=RangeEditor(low=1.0, high=CONTRAST_MAX), label='C'),
         Item('invert'),
-<<<<<<< HEAD
         resizable=True,
         kind='livemodal'
     )
-=======
-        kind='modal',
-        resizable=True
-        )
->>>>>>> 9e683c71
-
-    def _get_contrast_brightness(self):
+    
+def _get_contrast_brightness(self):
         return (self.contrast, self.brightness)
 
 
